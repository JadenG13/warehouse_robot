# planner_agent.py
#!/usr/bin/env python3
import rospy, heapq
import numpy as np
from warehouse_robot.srv import GetPath, GetPathResponse
from geometry_msgs.msg import PoseStamped, Pose, Quaternion
from nav_msgs.msg import OccupancyGrid, Path
from gazebo_msgs.srv import GetModelState
from tf.transformations import euler_from_quaternion

class PlannerAgent:
    def __init__(self):
        # initialise node, and subscription to /map ocupancy grid
        rospy.init_node('planner_agent')
        rospy.Subscriber('/map', OccupancyGrid, self.map_callback)
        self.map_info = None
        # array of world grid states at each cell (empty/occupied)
        self.occupancy = []

        # get map configuration and cell size (resolution) of map grid
        self.world_name = rospy.get_param("~world_name")
        self.config = rospy.get_param(self.world_name)
        self.cell_size = self.config["cell_size"]

<<<<<<< HEAD
        # Wait for gazebo service
        rospy.wait_for_service('/gazebo/get_model_state')
        self.get_model_state = rospy.ServiceProxy('/gazebo/get_model_state', GetModelState)

        # Expose the new GetPath service
=======
        # expose the new GetPath service
>>>>>>> 62c5a7ac
        self.srv = rospy.Service('get_path', GetPath, self.handle_get_path)
        rospy.loginfo("[Planner] Ready.")

    # update maps knowledge
    def map_callback(self, msg):
        self.map_info = msg.info
        self.occupancy = list(msg.data)

    # convert robot heading to a quarternion 
    def _yaw_to_quaternion(self, yaw):
        # convert yaw angle to geometry_msgs/Quaternion
        q = Quaternion()
        # encodes rotation axis
        q.x = 0.0
        q.y = 0.0
        # only around z axis 
        q.z = np.sin(yaw / 2)
        # encodes rotation angle
        q.w = np.cos(yaw / 2)
        return q

    # 
    def handle_get_path(self, req):
        # 1. lookup goal cell
        goal_cell = self.config["locations"][req.goal_name]
        goal = tuple(goal_cell)
        
<<<<<<< HEAD
        # 2) Get current pose from Gazebo
        try:
            model_state = self.get_model_state(model_name='turtlebot3_burger', relative_entity_name='map')
            if not model_state.success:
                rospy.logerr("[Planner] Failed to get robot state from Gazebo")
                return GetPathResponse()
                
            # Convert to grid coordinates
            sx = int(round((model_state.pose.position.x - self.map_info.origin.position.x) / self.cell_size))
            sy = int(round((model_state.pose.position.y - self.map_info.origin.position.y) / self.cell_size))
            
            # Extract current yaw from quaternion
            quat = [
                model_state.pose.orientation.x,
                model_state.pose.orientation.y,
                model_state.pose.orientation.z,
                model_state.pose.orientation.w
            ]
            _, _, start_yaw = euler_from_quaternion(quat)
            
            # Log the conversion for debugging
            rospy.loginfo(f"[Planner] World pos: ({model_state.pose.position.x}, {model_state.pose.position.y}) -> Grid: ({sx}, {sy})")
        except rospy.ServiceException as e:
            rospy.logerr(f"[Planner] Failed to get model state: {e}")
            return GetPathResponse()
        # Convert to grid orientation (0-3)
        start_th = int(np.round(start_yaw / (np.pi/2))) % 4
=======
        # 2. get current pose from AMCL (adaptive monte carlo localisation) to estimate position and orientation (5-10Hz)
        # pose estimate using wheel odometry (30Hz) and lidar for known environments
        amcl = rospy.wait_for_message('/amcl_pose', PoseWithCovarianceStamped)
        # convert to grid coordinates
        sx = int((amcl.pose.pose.position.x - self.map_info.origin.position.x) / self.cell_size)
        sy = int((amcl.pose.pose.position.y - self.map_info.origin.position.y) / self.cell_size)
        # extract current yaw from quaternion
        qx = amcl.pose.pose.orientation.x
        qy = amcl.pose.pose.orientation.y
        qz = amcl.pose.pose.orientation.z
        qw = amcl.pose.pose.orientation.w
        # calculate sin and cos-like terms of the yaw angle derived from quaternion-to-Euler conversion
        siny_cosp = 2 * (qw * qz + qx * qy)
        cosy_cosp = 1 - 2 * (qy * qy + qz * qz)
        # computes 4-quadrant arctangent giving an angle between -\pi to \pi
        start_yaw = np.arctan2(siny_cosp, cosy_cosp)
        # convert to grid orientation (0 - 3), 0, 90, 180, 270 degrees
        start_th = int(np.round(start_yaw / (np.pi / 2))) % 4
        # starting coordinates and header
>>>>>>> 62c5a7ac
        start = (sx, sy, start_th)
        rospy.loginfo(f"[Planner] Start: {start}, Goal: {goal}")

        # 3. a* path plan on grid 
        actions = self.astar(start, goal)
        rospy.loginfo(f"[Planner] Planned actions: {actions}")

        # 4. build path response nav_msgs/Path
        path = Path()
        # path is defined in terms of map
        path.header.frame_id = "map"
        path.header.stamp = rospy.Time.now()
        
        # stored PoseStamped objects for each step
        waypoints = []
        # stored actions taken (F, B, L, R)
        suggested_actions = []
        # written descriptions for step
        descriptions = []

        # start from current pose and header in cells
        i = sx
        j = sy
        th = start_th

        # add starting pose
        start_pose = PoseStamped()
        start_pose.header.frame_id = "map"
        start_pose.header.stamp = rospy.Time.now()
        
<<<<<<< HEAD
        # Set position using exact current position
        start_pose.pose.position = model_state.pose.position
        start_pose.pose.orientation = model_state.pose.orientation
=======
        # convert the grid coordinates to world coordinates
        start_pose.pose.position.x = self.map_info.origin.position.x + i * self.cell_size
        start_pose.pose.position.y = self.map_info.origin.position.y + j * self.cell_size
        start_pose.pose.position.z = 0.0

        # set orientation (cardinal directions), heading to radians
        yaw = th * np.pi / 2
        start_pose.pose.orientation = self._yaw_to_quaternion(yaw)
>>>>>>> 62c5a7ac
        
        # log starting position
        path.poses.append(start_pose)
        waypoints.append(start_pose)
        suggested_actions.append('')  # No action for start pose
        descriptions.append(f"Starting at grid ({i}, {j}), orientation: {th * 90}°")

        # process each action (F, B, L, R)
        for act in actions:
            # set change in x and y directions to 0
            di = 0
            dj = 0
            
            # update position based on action and facing direction
            # move forward or backwards
            if act == 'F':
                if th == 0:
                    di = 1
                elif th == 1:
                    dj = 1
                elif th == 2:
                    di = -1
                else:
                    dj = -1

            elif act == 'B':
                if th == 0:
                    di = -1
                elif th == 1:
                    dj = -1
                elif th == 2:
                    di = 1
                else:
                    dj = 1

            # turning
            elif act == 'L':
                th = (th + 1) % 4
            # else R
            else:
                th = (th - 1) % 4

            # create a PoseStamped for visualisation and execution
            new_pose = PoseStamped()
            new_pose.header.frame_id = "map"
            new_pose.header.stamp = rospy.Time.now()
            
            # forward/backwards movement, update grid position
            i = i + di
            j = j + dj
            
            # convert the grid coordinates to world coordinates
            new_pose.pose.position.x = self.map_info.origin.position.x + i * self.cell_size
            new_pose.pose.position.y = self.map_info.origin.position.y + j * self.cell_size
            new_pose.pose.position.z = 0.0

            # set orientation (cardinal directions), heading to radians
            yaw = th * np.pi / 2
            new_pose.pose.orientation = self._yaw_to_quaternion(yaw)
            
            # add to path and waypoints
            path.poses.append(new_pose)
            waypoints.append(new_pose)
            suggested_actions.append(act)
            descriptions.append(f"Move to grid ({i}, {j}), orientation: {th * 90}°")

        rospy.loginfo(f"[Planner] Generated path with {len(waypoints)} waypoints")

        return GetPathResponse(
            path = path,
            waypoints = waypoints,
            suggested_actions = suggested_actions,
            descriptions = descriptions
        )

    # A* path finding returning sequence of actions
    def astar(self, start, goal):
        # A* search returning sequence of grid actions
        # extract goal coordinates, end state heading not required for pathing
        goal_pos = goal[: 2]
        
        # priority queue of nodes to explore: (f-score, h-score, position, actions)
        # heuristic defined by Manhattan (taxicab) distance (admissable heuristic)
        start_h = abs(goal_pos[0] - start[0]) + abs(goal_pos[1] - start[1])
        frontier = [(start_h, start_h, start, [])]
        # min-heap priority queue sorting on f = g + h (total cost + heuristic)
        heapq.heapify(frontier)
        
        # keep track of best paths and scores
        # parent nodes and actions
        came_from = {start: None}
        # lowest known cost to reach each node
        g_score = {start: 0}
        
        # main loop
        while frontier:
            # pops lowest cost node 
            _, _, current, actions = heapq.heappop(frontier)
            current_pos = current[:2]
            
            # check if we've reached the goal
            if current_pos == goal_pos:
                return actions
                
            # for each possible action
            for act in ['F', 'B', 'L', 'R']:
                i, j, th = current
                di, dj = 0, 0
                new_th = th
                
                # calculate resulting position and orientation
                # movement
                if act == 'F':
                    if th == 0:
                        di = 1
                    elif th == 1:
                        dj = 1
                    elif th == 2:
                        di = -1
                    else:
                        dj = -1

                elif act == 'B':
                    if th == 0:
                        di = -1
                    elif th == 1:
                        dj = -1
                    elif th == 2:
                        di = 1
                    else:  # th == 3
                        dj = 1

                # turning
                elif act == 'L':
                    new_th = (th + 1) % 4
                
                # else R
                else:
                    new_th = (th - 1) % 4
                    
                # calculate new state
                new_i = i + di
                new_j = j + dj
                # new neighbour node, based on changes coordinates or new header direction
                neighbor = (new_i, new_j, new_th)
                
                # check if move would hit an obstacle or boundary
                if act in ['F', 'B']:
                    map_i = new_i
                    map_j = new_j
                    
                    # skip if out of bounds
                    if map_i < 0 or map_i >= self.map_info.width or map_j < 0 or map_j >= self.map_info.height:
                        continue
                        
                    # skip if hitting obstacle (> 50 means occupied)
                    cell_index = map_j * self.map_info.width + map_i
                    if cell_index >= len(self.occupancy) or self.occupancy[cell_index] > 50:
                        continue
                
                # calculate new path score (1 for moves, 0.5 for turns)
                move_cost = 1.0 if act in ['F', 'B'] else 0.5
                tentative_g = g_score[current] + move_cost
                
                # if we haven't been here before, or this is a better path
                if neighbor not in g_score or tentative_g < g_score[neighbor]:
                    # record this path
                    came_from[neighbor] = (current, act)
                    g_score[neighbor] = tentative_g
                    
                    # calculate new f-score and add to frontier
                    h = abs(goal_pos[0] - new_i) + abs(goal_pos[1] - new_j)
                    f = tentative_g + h
                    new_actions = actions + [act]
                    # push into p-queue
                    heapq.heappush(frontier, (f, h, neighbor, new_actions))
        
        # no path found
        return None

    def spin(self):
        rospy.spin()

if __name__=='__main__':
    PlannerAgent().spin()<|MERGE_RESOLUTION|>--- conflicted
+++ resolved
@@ -22,15 +22,11 @@
         self.config = rospy.get_param(self.world_name)
         self.cell_size = self.config["cell_size"]
 
-<<<<<<< HEAD
         # Wait for gazebo service
         rospy.wait_for_service('/gazebo/get_model_state')
         self.get_model_state = rospy.ServiceProxy('/gazebo/get_model_state', GetModelState)
 
         # Expose the new GetPath service
-=======
-        # expose the new GetPath service
->>>>>>> 62c5a7ac
         self.srv = rospy.Service('get_path', GetPath, self.handle_get_path)
         rospy.loginfo("[Planner] Ready.")
 
@@ -58,7 +54,6 @@
         goal_cell = self.config["locations"][req.goal_name]
         goal = tuple(goal_cell)
         
-<<<<<<< HEAD
         # 2) Get current pose from Gazebo
         try:
             model_state = self.get_model_state(model_name='turtlebot3_burger', relative_entity_name='map')
@@ -86,27 +81,6 @@
             return GetPathResponse()
         # Convert to grid orientation (0-3)
         start_th = int(np.round(start_yaw / (np.pi/2))) % 4
-=======
-        # 2. get current pose from AMCL (adaptive monte carlo localisation) to estimate position and orientation (5-10Hz)
-        # pose estimate using wheel odometry (30Hz) and lidar for known environments
-        amcl = rospy.wait_for_message('/amcl_pose', PoseWithCovarianceStamped)
-        # convert to grid coordinates
-        sx = int((amcl.pose.pose.position.x - self.map_info.origin.position.x) / self.cell_size)
-        sy = int((amcl.pose.pose.position.y - self.map_info.origin.position.y) / self.cell_size)
-        # extract current yaw from quaternion
-        qx = amcl.pose.pose.orientation.x
-        qy = amcl.pose.pose.orientation.y
-        qz = amcl.pose.pose.orientation.z
-        qw = amcl.pose.pose.orientation.w
-        # calculate sin and cos-like terms of the yaw angle derived from quaternion-to-Euler conversion
-        siny_cosp = 2 * (qw * qz + qx * qy)
-        cosy_cosp = 1 - 2 * (qy * qy + qz * qz)
-        # computes 4-quadrant arctangent giving an angle between -\pi to \pi
-        start_yaw = np.arctan2(siny_cosp, cosy_cosp)
-        # convert to grid orientation (0 - 3), 0, 90, 180, 270 degrees
-        start_th = int(np.round(start_yaw / (np.pi / 2))) % 4
-        # starting coordinates and header
->>>>>>> 62c5a7ac
         start = (sx, sy, start_th)
         rospy.loginfo(f"[Planner] Start: {start}, Goal: {goal}")
 
@@ -137,20 +111,9 @@
         start_pose.header.frame_id = "map"
         start_pose.header.stamp = rospy.Time.now()
         
-<<<<<<< HEAD
         # Set position using exact current position
         start_pose.pose.position = model_state.pose.position
         start_pose.pose.orientation = model_state.pose.orientation
-=======
-        # convert the grid coordinates to world coordinates
-        start_pose.pose.position.x = self.map_info.origin.position.x + i * self.cell_size
-        start_pose.pose.position.y = self.map_info.origin.position.y + j * self.cell_size
-        start_pose.pose.position.z = 0.0
-
-        # set orientation (cardinal directions), heading to radians
-        yaw = th * np.pi / 2
-        start_pose.pose.orientation = self._yaw_to_quaternion(yaw)
->>>>>>> 62c5a7ac
         
         # log starting position
         path.poses.append(start_pose)
